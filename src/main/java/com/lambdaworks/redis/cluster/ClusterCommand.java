--- conflicted
+++ resolved
@@ -1,24 +1,13 @@
 package com.lambdaworks.redis.cluster;
 
-<<<<<<< HEAD
-import java.util.concurrent.ExecutionException;
-import java.util.concurrent.Executor;
-import java.util.concurrent.TimeUnit;
-import java.util.concurrent.TimeoutException;
-=======
 import java.util.ArrayList;
 import java.util.List;
->>>>>>> 215dbee2
 
 import com.lambdaworks.redis.RedisChannelWriter;
 import com.lambdaworks.redis.protocol.AsyncCommand;
 import com.lambdaworks.redis.protocol.CommandArgs;
 import com.lambdaworks.redis.protocol.CommandKeyword;
-<<<<<<< HEAD
-import com.lambdaworks.redis.protocol.CommandOutput;
-=======
 import com.lambdaworks.redis.protocol.CommandWrapper;
->>>>>>> 215dbee2
 import com.lambdaworks.redis.protocol.ProtocolKeyword;
 import com.lambdaworks.redis.protocol.RedisCommand;
 import io.netty.buffer.ByteBuf;
@@ -32,10 +21,7 @@
     private RedisChannelWriter<K, V> retry;
     private int executions;
     private int executionLimit;
-<<<<<<< HEAD
-=======
     private boolean completed;
->>>>>>> 215dbee2
 
     ClusterCommand(RedisCommand<K, V, T> command, RedisChannelWriter<K, V> retry, int executionLimit) {
         super(command);
@@ -47,23 +33,12 @@
     public void complete() {
         executions++;
 
-<<<<<<< HEAD
-        try {
-            if (executions < executionLimit && (isMoved() || isAsk())) {
-                retry.write(this);
-                return;
-            }
-        } catch (Exception e) {
-            setException(e);
-            command.complete();
-=======
         if (executions < executionLimit && (isMoved() || isAsk())) {
             try {
                 retry.write(this);
             } catch (Exception e) {
                 completeExceptionally(e);
             }
->>>>>>> 215dbee2
             return;
         }
         super.complete();
@@ -83,29 +58,6 @@
             return true;
         }
         return false;
-<<<<<<< HEAD
-    }
-
-    @Override
-    public void addListener(Runnable listener, Executor executor) {
-        command.addListener(listener, executor);
-    }
-
-    @Override
-    public boolean cancel(boolean mayInterruptIfRunning) {
-        return command.cancel(mayInterruptIfRunning);
-    }
-
-    @Override
-    public boolean isCancelled() {
-        return command.isCancelled();
-    }
-
-    @Override
-    public boolean isDone() {
-        return command.isDone();
-=======
->>>>>>> 215dbee2
     }
 
     @Override
@@ -151,21 +103,6 @@
     }
 
     @Override
-<<<<<<< HEAD
-    public boolean setException(Throwable exception) {
-        return command.setException(exception);
-=======
-    public String toString() {
-        final StringBuilder sb = new StringBuilder();
-        sb.append(getClass().getSimpleName());
-        sb.append(" [command=").append(command);
-        sb.append(", executions=").append(executions);
-        sb.append(']');
-        return sb.toString();
->>>>>>> 215dbee2
-    }
-
-    @Override
     public String toString() {
         final StringBuilder sb = new StringBuilder();
         sb.append(getClass().getSimpleName());
@@ -174,9 +111,4 @@
         sb.append(']');
         return sb.toString();
     }
-
-    @Override
-    public ProtocolKeyword getType() {
-        return command.getType();
-    }
 }