package com.lambdaworks.redis.cluster;

import java.net.InetSocketAddress;
import java.net.SocketAddress;
<<<<<<< HEAD
import java.util.Arrays;
import java.util.Iterator;
import java.util.List;
import java.util.Map;
import java.util.Set;
=======
import java.util.*;
import java.util.concurrent.ExecutionException;
>>>>>>> 215dbee2

import com.google.common.base.Supplier;
import com.google.common.cache.CacheBuilder;
import com.google.common.cache.CacheLoader;
import com.google.common.cache.LoadingCache;
<<<<<<< HEAD
import com.google.common.collect.ImmutableMap;
import com.google.common.collect.Lists;
import com.google.common.collect.Maps;
import com.google.common.collect.Sets;
import com.google.common.net.HostAndPort;
import com.google.common.util.concurrent.UncheckedExecutionException;
import com.lambdaworks.redis.*;
import com.lambdaworks.redis.ReadFrom;
import com.lambdaworks.redis.RedisChannelHandler;
import com.lambdaworks.redis.RedisChannelWriter;
import com.lambdaworks.redis.RedisException;
import com.lambdaworks.redis.RedisURI;
=======
import com.google.common.collect.*;
import com.google.common.net.HostAndPort;
import com.google.common.util.concurrent.UncheckedExecutionException;
import com.lambdaworks.redis.*;
import com.lambdaworks.redis.api.StatefulConnection;
import com.lambdaworks.redis.api.StatefulRedisConnection;
>>>>>>> 215dbee2
import com.lambdaworks.redis.cluster.models.partitions.Partitions;
import com.lambdaworks.redis.cluster.models.partitions.RedisClusterNode;
import com.lambdaworks.redis.codec.RedisCodec;
import com.lambdaworks.redis.models.role.RedisInstance;
import com.lambdaworks.redis.models.role.RedisNodeDescription;

import com.lambdaworks.redis.models.role.RedisInstance;
import com.lambdaworks.redis.models.role.RedisNodeDescription;
import io.netty.util.internal.logging.InternalLogger;
import io.netty.util.internal.logging.InternalLoggerFactory;

/**
 * Connection provider with built-in connection caching.
 * 
 * @param <K> Key type.
 * @param <V> Value type.
 * @author <a href="mailto:mpaluch@paluch.biz">Mark Paluch</a>
 * @since 3.0
 */
@SuppressWarnings({ "unchecked", "rawtypes" })
class PooledClusterConnectionProvider<K, V> implements ClusterConnectionProvider {
    private static final InternalLogger logger = InternalLoggerFactory.getInstance(PooledClusterConnectionProvider.class);
<<<<<<< HEAD

    // Contains NodeId-identified and HostAndPort-identified connections.
    private final LoadingCache<ConnectionKey, RedisAsyncConnectionImpl<K, V>> connections;
    private final boolean debugEnabled;
    private final RedisAsyncConnectionImpl<K, V> writers[] = new RedisAsyncConnectionImpl[SlotHash.SLOT_COUNT];
    private final RedisAsyncConnectionImpl<K, V> readers[][] = new RedisAsyncConnectionImpl[SlotHash.SLOT_COUNT][];
    private final RedisClusterClient redisClusterClient;
    private Partitions partitions;

    private boolean autoFlushCommands = true;
    private Object stateLock = new Object();
    private ReadFrom readFrom;

    public PooledClusterConnectionProvider(RedisClusterClient redisClusterClient, RedisChannelWriter<K, V> clusterWriter,
            RedisCodec<K, V> redisCodec) {
        this.redisClusterClient = redisClusterClient;
        this.debugEnabled = logger.isDebugEnabled();
        this.connections = CacheBuilder.newBuilder().build(
                new ConnectionFactory<K, V>(redisClusterClient, redisCodec, clusterWriter));
    }

    @Override
    public RedisAsyncConnectionImpl<K, V> getConnection(Intent intent, int slot) {
        if (debugEnabled) {
            logger.debug("getConnection(" + intent + ", " + slot + ")");
        }

        if (intent == Intent.READ && readFrom != null) {
            return getReadConnection(slot);
        }
        return getWriteConnection(slot);
    }

    protected RedisAsyncConnectionImpl<K, V> getWriteConnection(int slot) {
        RedisAsyncConnectionImpl<K, V> writer;// avoid races when reconfiguring partitions.
        synchronized (stateLock) {
            writer = writers[slot];
        }

        if (writer == null) {
            RedisClusterNode partition = partitions.getPartitionBySlot(slot);
            if (partition == null) {
                throw new RedisException("Cannot determine a partition for slot " + slot + " (Partitions: " + partitions + ")");
            }

            try {
                // Use always host and port for slot-oriented operations. We don't want to get reconnected on a different
                // host because the nodeId can be handled by a different host.
                RedisURI uri = partition.getUri();
                ConnectionKey key = new ConnectionKey(Intent.WRITE, uri.getHost(), uri.getPort());
                return writers[slot] = connections.get(key);
            } catch (UncheckedExecutionException e) {
                throw new RedisException(e.getCause());
            } catch (Exception e) {
                throw new RedisException(e);
            }
        }
        return writer;
    }

    protected RedisAsyncConnectionImpl<K, V> getReadConnection(int slot) {
        RedisAsyncConnectionImpl<K, V> readerCandidates[];// avoid races when reconfiguring partitions.
        synchronized (stateLock) {
            readerCandidates = readers[slot];
        }

        if (readerCandidates == null) {
            RedisClusterNode master = partitions.getPartitionBySlot(slot);
            if (master == null) {
                throw new RedisException("Cannot determine a partition to read for slot " + slot + " (Partitions: "
                        + partitions + ")");
            }

            final List<RedisNodeDescription> candidates = getReadCandidates(master);
            List<RedisNodeDescription> selection = readFrom.select(new ReadFrom.Nodes() {
                @Override
                public List<RedisNodeDescription> getNodes() {
                    return candidates;
                }

                @Override
                public Iterator<RedisNodeDescription> iterator() {
                    return candidates.iterator();
                }
            });

            if (selection.isEmpty()) {
                throw new RedisException("Cannot determine a partition to read for slot " + slot + " (Partitions: "
                        + partitions + ") with setting " + readFrom);
            }

            readerCandidates = getReadFromConnections(selection);
            readers[slot] = readerCandidates;
        }

        // try working connections at first
        for (RedisAsyncConnectionImpl<K, V> readerCandidate : readerCandidates) {
            if (!readerCandidate.isOpen()) {
                continue;
            }
            return readerCandidate;
        }

        // fall-back to the first connection for same behavior as writing
        return readerCandidates[0];
    }

    private RedisAsyncConnectionImpl<K, V>[] getReadFromConnections(List<RedisNodeDescription> selection) {
        RedisAsyncConnectionImpl<K, V>[] readerCandidates;
        try {
            // Use always host and port for slot-oriented operations. We don't want to get reconnected on a different
            // host because the nodeId can be handled by a different host.

            readerCandidates = new RedisAsyncConnectionImpl[selection.size()];

            for (int i = 0; i < selection.size(); i++) {
                RedisNodeDescription redisClusterNode = selection.get(i);

                RedisURI uri = redisClusterNode.getUri();
                ConnectionKey key = new ConnectionKey(redisClusterNode.getRole() == RedisInstance.Role.MASTER ? Intent.WRITE
                        : Intent.READ, uri.getHost(), uri.getPort());

                readerCandidates[i] = connections.get(key);
            }

        } catch (UncheckedExecutionException e) {
            throw new RedisException(e.getCause());
        } catch (Exception e) {
            throw new RedisException(e);
        }
        return readerCandidates;
    }

    private List<RedisNodeDescription> getReadCandidates(RedisClusterNode master) {
        List<RedisNodeDescription> candidates = Lists.newArrayList();

        for (RedisClusterNode partition : partitions) {
            if (master.getNodeId().equals(partition.getNodeId()) || master.getNodeId().equals(partition.getSlaveOf())) {
                candidates.add(partition);
            }
        }
        return candidates;
    }

    @Override
    public RedisAsyncConnectionImpl<K, V> getConnection(Intent intent, String nodeId) {
        if (debugEnabled) {
            logger.debug("getConnection(" + intent + ", " + nodeId + ")");
        }

        try {
            ConnectionKey key = new ConnectionKey(intent, nodeId);
            return connections.get(key);
        } catch (Exception e) {
=======

    // Contains NodeId-identified and HostAndPort-identified connections.
    private final LoadingCache<ConnectionKey, StatefulRedisConnection<K, V>> connections;
    private final boolean debugEnabled;
    private final StatefulRedisConnection<K, V> writers[] = new StatefulRedisConnection[SlotHash.SLOT_COUNT];
    private final StatefulRedisConnection<K, V> readers[][] = new StatefulRedisConnection[SlotHash.SLOT_COUNT][];
    private final RedisClusterClient redisClusterClient;
    private Partitions partitions;

    private boolean autoFlushCommands = true;
    private Object stateLock = new Object();
    private ReadFrom readFrom;

    public PooledClusterConnectionProvider(RedisClusterClient redisClusterClient, RedisChannelWriter<K, V> clusterWriter,
            RedisCodec<K, V> redisCodec) {
        this.redisClusterClient = redisClusterClient;
        this.debugEnabled = logger.isDebugEnabled();
        this.connections = CacheBuilder.newBuilder().build(
                new ConnectionFactory<K, V>(redisClusterClient, redisCodec, clusterWriter));
    }

    @Override
    @SuppressWarnings({ "unchecked", "hiding", "rawtypes" })
    public StatefulRedisConnection<K, V> getConnection(Intent intent, int slot) {
        if (debugEnabled) {
            logger.debug("getConnection(" + intent + ", " + slot + ")");
        }

        try {
            if (intent == Intent.READ && readFrom != null) {
                return getReadConnection(slot);
            }
            return getWriteConnection(slot);
        } catch (RedisException e) {
            throw e;
        } catch (UncheckedExecutionException | ExecutionException e) {
            throw new RedisException(e.getCause());
        } catch (RuntimeException e) {
>>>>>>> 215dbee2
            throw new RedisException(e);
        }
    }

    protected StatefulRedisConnection<K, V> getWriteConnection(int slot) throws ExecutionException {
        StatefulRedisConnection<K, V> writer;// avoid races when reconfiguring partitions.
        synchronized (stateLock) {
            writer = writers[slot];
        }

        if (writer == null) {
            RedisClusterNode partition = partitions.getPartitionBySlot(slot);
            if (partition == null) {
                throw new RedisException("Cannot determine a partition for slot " + slot + " (Partitions: " + partitions + ")");
            }

            // Use always host and port for slot-oriented operations. We don't want to get reconnected on a different
            // host because the nodeId can be handled by a different host.
            RedisURI uri = partition.getUri();
            ConnectionKey key = new ConnectionKey(Intent.WRITE, uri.getHost(), uri.getPort());
            return writers[slot] = connections.get(key);

        }
        return writer;
    }

    protected StatefulRedisConnection<K, V> getReadConnection(int slot) throws ExecutionException {
        StatefulRedisConnection<K, V> readerCandidates[];// avoid races when reconfiguring partitions.
        synchronized (stateLock) {
            readerCandidates = readers[slot];
        }

        if (readerCandidates == null) {
            RedisClusterNode master = partitions.getPartitionBySlot(slot);
            if (master == null) {
                throw new RedisException("Cannot determine a partition to read for slot " + slot + " (Partitions: "
                        + partitions + ")");
            }

            List<RedisNodeDescription> candidates = getReadCandidates(master);
            List<RedisNodeDescription> selection = readFrom.select(new ReadFrom.Nodes() {
                @Override
                public List<RedisNodeDescription> getNodes() {
                    return candidates;
                }

                @Override
                public Iterator<RedisNodeDescription> iterator() {
                    return candidates.iterator();
                }
            });

            if (selection.isEmpty()) {
                throw new RedisException("Cannot determine a partition to read for slot " + slot + " (Partitions: "
                        + partitions + ") with setting " + readFrom);
            }

            readerCandidates = getReadFromConnections(selection);
            readers[slot] = readerCandidates;
        }

        // try working connections at first
        for (StatefulRedisConnection<K, V> readerCandidate : readerCandidates) {
            if (!readerCandidate.isOpen()) {
                continue;
            }
            return readerCandidate;
        }

        // fall-back to the first connection for same behavior as writing
        return readerCandidates[0];
    }

    private StatefulRedisConnection<K, V>[] getReadFromConnections(List<RedisNodeDescription> selection)
            throws ExecutionException {
        StatefulRedisConnection<K, V>[] readerCandidates;
        // Use always host and port for slot-oriented operations. We don't want to get reconnected on a different
        // host because the nodeId can be handled by a different host.

        readerCandidates = new StatefulRedisConnection[selection.size()];

        for (int i = 0; i < selection.size(); i++) {
            RedisNodeDescription redisClusterNode = selection.get(i);

            RedisURI uri = redisClusterNode.getUri();
            ConnectionKey key = new ConnectionKey(redisClusterNode.getRole() == RedisInstance.Role.MASTER ? Intent.WRITE
                    : Intent.READ, uri.getHost(), uri.getPort());

            readerCandidates[i] = connections.get(key);
        }

        return readerCandidates;
    }

    private List<RedisNodeDescription> getReadCandidates(RedisClusterNode master) {
        List<RedisNodeDescription> candidates = Lists.newArrayList();

        for (RedisClusterNode partition : partitions) {
            if (master.getNodeId().equals(partition.getNodeId()) || master.getNodeId().equals(partition.getSlaveOf())) {
                candidates.add(partition);
            }
        }
        return candidates;
    }

    @Override
    public StatefulRedisConnection<K, V> getConnection(Intent intent, String nodeId) {
        if (debugEnabled) {
            logger.debug("getConnection(" + intent + ", " + nodeId + ")");
        }

        try {
            ConnectionKey key = new ConnectionKey(intent, nodeId);
            return connections.get(key);
        } catch (UncheckedExecutionException | ExecutionException e) {
            throw new RedisException(e.getCause());
        }
    }

    @Override
    @SuppressWarnings({ "unchecked", "hiding", "rawtypes" })
<<<<<<< HEAD
    public RedisAsyncConnectionImpl<K, V> getConnection(Intent intent, String host, int port) {
=======
    public StatefulRedisConnection<K, V> getConnection(Intent intent, String host, int port) {
>>>>>>> 215dbee2
        try {
            if (debugEnabled) {
                logger.debug("getConnection(" + intent + ", " + host + ", " + port + ")");
            }

            if (validateClusterNodeMembership()) {
                RedisClusterNode redisClusterNode = getPartition(host, port);

                if (redisClusterNode == null) {
                    HostAndPort hostAndPort = HostAndPort.fromParts(host, port);
                    throw invalidConnectionPoint(hostAndPort.toString());
                }
            }

            ConnectionKey key = new ConnectionKey(intent, host, port);
            return connections.get(key);
<<<<<<< HEAD
        } catch (UncheckedExecutionException e) {
            throw new RedisException(e.getCause());
        } catch (Exception e) {
=======
        } catch (RedisException e) {
            throw e;
        } catch (UncheckedExecutionException | ExecutionException e) {
            throw new RedisException(e.getCause());
        } catch (RuntimeException e) {
>>>>>>> 215dbee2
            throw new RedisException(e);
        }
    }

    private RedisClusterNode getPartition(String host, int port) {
        for (RedisClusterNode partition : partitions) {
            RedisURI uri = partition.getUri();
            if (port == uri.getPort() && host.equals(uri.getHost())) {
                return partition;
            }
        }
        return null;
    }

    @Override
    public void close() {
<<<<<<< HEAD
        ImmutableMap<ConnectionKey, RedisAsyncConnectionImpl<K, V>> copy = ImmutableMap.copyOf(this.connections.asMap());
        this.connections.invalidateAll();
        resetFastConnectionCache();
        for (RedisAsyncConnectionImpl<K, V> kvRedisAsyncConnection : copy.values()) {
=======
        ImmutableMap<ConnectionKey, StatefulRedisConnection<K, V>> copy = ImmutableMap.copyOf(this.connections.asMap());
        this.connections.invalidateAll();
        resetFastConnectionCache();
        for (StatefulRedisConnection<K, V> kvRedisAsyncConnection : copy.values()) {
>>>>>>> 215dbee2
            if (kvRedisAsyncConnection.isOpen()) {
                kvRedisAsyncConnection.close();
            }
        }
    }

    @Override
    public void reset() {
<<<<<<< HEAD
        ImmutableMap<ConnectionKey, RedisAsyncConnectionImpl<K, V>> copy = ImmutableMap.copyOf(this.connections.asMap());
        for (RedisAsyncConnectionImpl<K, V> kvRedisAsyncConnection : copy.values()) {
            kvRedisAsyncConnection.reset();
        }
=======
        allConnections().forEach(StatefulRedisConnection::reset);
>>>>>>> 215dbee2
    }

    /**
     * Synchronize on {@code stateLock} to initiate a happens-before relation and clear the thread caches of other threads.
     * 
     * @param partitions the new partitions.
     */
    @Override
    public void setPartitions(Partitions partitions) {
        synchronized (stateLock) {
            this.partitions = partitions;
            reconfigurePartitions();
        }
    }

    private void reconfigurePartitions() {
        Set<ConnectionKey> staleConnections = getStaleConnectionKeys();

        for (ConnectionKey key : staleConnections) {
<<<<<<< HEAD
            RedisAsyncConnectionImpl<K, V> connection = connections.getIfPresent(key);
            if (connection.getChannelWriter() instanceof ClusterNodeCommandHandler) {
                ClusterNodeCommandHandler<?, ?> clusterNodeCommandHandler = (ClusterNodeCommandHandler<?, ?>) connection
=======
            StatefulRedisConnection<K, V> connection = connections.getIfPresent(key);

            RedisChannelHandler<K, V> redisChannelHandler = (RedisChannelHandler<K, V>) connection;

            if (redisChannelHandler.getChannelWriter() instanceof ClusterNodeCommandHandler) {
                ClusterNodeCommandHandler<?, ?> clusterNodeCommandHandler = (ClusterNodeCommandHandler<?, ?>) redisChannelHandler
>>>>>>> 215dbee2
                        .getChannelWriter();
                clusterNodeCommandHandler.prepareClose();
            }
        }

        resetFastConnectionCache();

        if (redisClusterClient.expireStaleConnections()) {
            closeStaleConnections();
        }
    }

    /**
     * Close stale connections.
     */
    @Override
    public void closeStaleConnections() {
        logger.debug("closeStaleConnections() count before expiring: {}", getConnectionCount());

        Set<ConnectionKey> stale = getStaleConnectionKeys();

        for (ConnectionKey connectionKey : stale) {
<<<<<<< HEAD
            RedisAsyncConnectionImpl<K, V> connection = connections.getIfPresent(connectionKey);
=======
            StatefulRedisConnection<K, V> connection = connections.getIfPresent(connectionKey);
>>>>>>> 215dbee2
            if (connection != null) {
                connections.invalidate(connectionKey);
                connection.close();
            }
        }

        logger.debug("closeStaleConnections() count after expiring: {}", getConnectionCount());
    }

    /**
     * Retrieve a set of PoolKey's for all pooled connections that are within the pool but not within the {@link Partitions}.
     * 
     * @return Set of {@link ConnectionKey}s
     */
    private Set<ConnectionKey> getStaleConnectionKeys() {
<<<<<<< HEAD
        Map<ConnectionKey, RedisAsyncConnectionImpl<K, V>> map = Maps.newHashMap(connections.asMap());
=======
        Map<ConnectionKey, StatefulRedisConnection<K, V>> map = Maps.newHashMap(connections.asMap());
>>>>>>> 215dbee2
        Set<ConnectionKey> stale = Sets.newHashSet();

        for (ConnectionKey connectionKey : map.keySet()) {

            if (connectionKey.nodeId != null && partitions.getPartitionByNodeId(connectionKey.nodeId) != null) {
                continue;
            }

            if (connectionKey.host != null && getPartition(connectionKey.host, connectionKey.port) != null) {
                continue;
            }
            stale.add(connectionKey);
        }
        return stale;
    }

    /**
     * Set auto-flush on all commands. Synchronize on {@code stateLock} to initiate a happens-before relation and clear the
     * thread caches of other threads.
     * 
     * @param autoFlush state of autoFlush.
     */
    @Override
    public void setAutoFlushCommands(boolean autoFlush) {
        synchronized (stateLock) {
            this.autoFlushCommands = autoFlush;
<<<<<<< HEAD
        }
        for (RedisAsyncConnectionImpl<K, V> connection : connections.asMap().values()) {
            connection.getChannelWriter().setAutoFlushCommands(autoFlush);
        }
=======
        }

        allConnections().forEach(connection -> connection.setAutoFlushCommands(autoFlush));
    }

    protected Collection<StatefulRedisConnection<K, V>> allConnections() {
        return ImmutableList.copyOf(connections.asMap().values());
>>>>>>> 215dbee2
    }

    @Override
    public void flushCommands() {
<<<<<<< HEAD
        for (RedisAsyncConnectionImpl<K, V> connection : connections.asMap().values()) {
            connection.getChannelWriter().flushCommands();
        }
=======
        allConnections().forEach(StatefulConnection::flushCommands);
>>>>>>> 215dbee2
    }

    @Override
    public void setReadFrom(ReadFrom readFrom) {
        synchronized (stateLock) {
            this.readFrom = readFrom;
            Arrays.fill(readers, null);
        }
    }

    @Override
    public ReadFrom getReadFrom() {
        return this.readFrom;
    }

    /**
     *
     * @return number of connections.
     */
    protected long getConnectionCount() {
        return connections.size();
    }

    /**
     * Reset the internal connection cache. This is necessary because the {@link Partitions} have no reference to the connection
     * cache.
     *
     * Synchronize on {@code stateLock} to initiate a happens-before relation and clear the thread caches of other threads.
     */
    protected void resetFastConnectionCache() {
        synchronized (stateLock) {
            Arrays.fill(writers, null);
            Arrays.fill(readers, null);

        }
    }

    private RuntimeException invalidConnectionPoint(String message) {
        return new IllegalArgumentException("Connection to " + message
                + " not allowed. This connection point is not known in the cluster view");
    }

    private Supplier<SocketAddress> getSocketAddressSupplier(final ConnectionKey connectionKey) {
<<<<<<< HEAD
        return new Supplier<SocketAddress>() {
            @Override
            public SocketAddress get() {

                if (connectionKey.nodeId != null) {
                    return getSocketAddress(connectionKey.nodeId);
                }
                return new InetSocketAddress(connectionKey.host, connectionKey.port);
            }

=======
        return () -> {
            if (connectionKey.nodeId != null) {
                return getSocketAddress(connectionKey.nodeId);
            }
            return new InetSocketAddress(connectionKey.host, connectionKey.port);
>>>>>>> 215dbee2
        };
    }

    protected SocketAddress getSocketAddress(String nodeId) {
        for (RedisClusterNode partition : partitions) {
            if (partition.getNodeId().equals(nodeId)) {
                return partition.getUri().getResolvedAddress();
            }
        }
        return null;
    }

    /**
     * Connection to identify a connection either by nodeId or host/port.
     */
    private static class ConnectionKey {
        private final ClusterConnectionProvider.Intent intent;
        private final String nodeId;
        private final String host;
        private final int port;

        public ConnectionKey(Intent intent, String nodeId) {
            this.intent = intent;
            this.nodeId = nodeId;
            this.host = null;
            this.port = 0;
        }

        public ConnectionKey(Intent intent, String host, int port) {
            this.intent = intent;
            this.host = host;
            this.port = port;
            this.nodeId = null;
        }

        @Override
        public boolean equals(Object o) {
            if (this == o)
                return true;
            if (!(o instanceof ConnectionKey))
                return false;

            ConnectionKey key = (ConnectionKey) o;

            if (port != key.port)
                return false;
            if (intent != key.intent)
                return false;
            if (nodeId != null ? !nodeId.equals(key.nodeId) : key.nodeId != null)
                return false;
            return !(host != null ? !host.equals(key.host) : key.host != null);
        }

        @Override
        public int hashCode() {
            int result = intent != null ? intent.name().hashCode() : 0;
            result = 31 * result + (nodeId != null ? nodeId.hashCode() : 0);
            result = 31 * result + (host != null ? host.hashCode() : 0);
            result = 31 * result + port;
            return result;
        }
    }

    private boolean validateClusterNodeMembership() {
        return redisClusterClient.getClusterClientOptions() == null
                || redisClusterClient.getClusterClientOptions().isValidateClusterNodeMembership();
    }

<<<<<<< HEAD
    private class ConnectionFactory<K, V> extends CacheLoader<ConnectionKey, RedisAsyncConnectionImpl<K, V>> {
=======
    private class ConnectionFactory<K, V> extends CacheLoader<ConnectionKey, StatefulRedisConnection<K, V>> {
>>>>>>> 215dbee2

        private final RedisClusterClient redisClusterClient;
        private final RedisCodec<K, V> redisCodec;
        private final RedisChannelWriter<K, V> clusterWriter;

        public ConnectionFactory(RedisClusterClient redisClusterClient, RedisCodec<K, V> redisCodec,
                RedisChannelWriter<K, V> clusterWriter) {
            this.redisClusterClient = redisClusterClient;
            this.redisCodec = redisCodec;
            this.clusterWriter = clusterWriter;
        }

        @Override
<<<<<<< HEAD
        public RedisAsyncConnectionImpl<K, V> load(ConnectionKey key) throws Exception {

            RedisAsyncConnectionImpl<K, V> connection = null;
=======
        public StatefulRedisConnection<K, V> load(ConnectionKey key) throws Exception {

            StatefulRedisConnection<K, V> connection = null;
>>>>>>> 215dbee2
            if (key.nodeId != null) {
                if (partitions.getPartitionByNodeId(key.nodeId) == null) {
                    throw invalidConnectionPoint("node id " + key.nodeId);
                }

                // NodeId connections do not provide command recovery due to cluster reconfiguration
<<<<<<< HEAD
                connection = redisClusterClient.connectNode(redisCodec, key.nodeId, null, getSocketAddressSupplier(key));
=======
                connection = redisClusterClient.connectToNode(redisCodec, key.nodeId, null, getSocketAddressSupplier(key));
>>>>>>> 215dbee2
            }

            if (key.host != null) {

                if (validateClusterNodeMembership()) {
                    if (getPartition(key.host, key.port) == null) {
                        throw invalidConnectionPoint(key.host + ":" + key.port);
                    }
                }

<<<<<<< HEAD
                // Host and port connections do not provide command recovery due to cluster reconfiguration
                connection = redisClusterClient.connectNode(redisCodec, key.host + ":" + key.port, clusterWriter,
=======
                // Host and port connections do provide command recovery due to cluster reconfiguration
                connection = redisClusterClient.connectToNode(redisCodec, key.host + ":" + key.port, clusterWriter,
>>>>>>> 215dbee2
                        getSocketAddressSupplier(key));
            }

            if (key.intent == Intent.READ) {
<<<<<<< HEAD
                connection.readOnly();
            }

            synchronized (stateLock) {
                connection.getChannelWriter().setAutoFlushCommands(autoFlushCommands);
            }
            return connection;
        }

=======
                connection.sync().readOnly();
            }

            synchronized (stateLock) {
                connection.setAutoFlushCommands(autoFlushCommands);
            }

            return connection;
        }
>>>>>>> 215dbee2
    }
}<|MERGE_RESOLUTION|>--- conflicted
+++ resolved
@@ -2,50 +2,25 @@
 
 import java.net.InetSocketAddress;
 import java.net.SocketAddress;
-<<<<<<< HEAD
-import java.util.Arrays;
-import java.util.Iterator;
-import java.util.List;
-import java.util.Map;
-import java.util.Set;
-=======
 import java.util.*;
 import java.util.concurrent.ExecutionException;
->>>>>>> 215dbee2
 
 import com.google.common.base.Supplier;
 import com.google.common.cache.CacheBuilder;
 import com.google.common.cache.CacheLoader;
 import com.google.common.cache.LoadingCache;
-<<<<<<< HEAD
-import com.google.common.collect.ImmutableMap;
-import com.google.common.collect.Lists;
-import com.google.common.collect.Maps;
-import com.google.common.collect.Sets;
-import com.google.common.net.HostAndPort;
-import com.google.common.util.concurrent.UncheckedExecutionException;
-import com.lambdaworks.redis.*;
-import com.lambdaworks.redis.ReadFrom;
-import com.lambdaworks.redis.RedisChannelHandler;
-import com.lambdaworks.redis.RedisChannelWriter;
-import com.lambdaworks.redis.RedisException;
-import com.lambdaworks.redis.RedisURI;
-=======
 import com.google.common.collect.*;
 import com.google.common.net.HostAndPort;
 import com.google.common.util.concurrent.UncheckedExecutionException;
 import com.lambdaworks.redis.*;
 import com.lambdaworks.redis.api.StatefulConnection;
 import com.lambdaworks.redis.api.StatefulRedisConnection;
->>>>>>> 215dbee2
 import com.lambdaworks.redis.cluster.models.partitions.Partitions;
 import com.lambdaworks.redis.cluster.models.partitions.RedisClusterNode;
 import com.lambdaworks.redis.codec.RedisCodec;
 import com.lambdaworks.redis.models.role.RedisInstance;
 import com.lambdaworks.redis.models.role.RedisNodeDescription;
 
-import com.lambdaworks.redis.models.role.RedisInstance;
-import com.lambdaworks.redis.models.role.RedisNodeDescription;
 import io.netty.util.internal.logging.InternalLogger;
 import io.netty.util.internal.logging.InternalLoggerFactory;
 
@@ -60,162 +35,6 @@
 @SuppressWarnings({ "unchecked", "rawtypes" })
 class PooledClusterConnectionProvider<K, V> implements ClusterConnectionProvider {
     private static final InternalLogger logger = InternalLoggerFactory.getInstance(PooledClusterConnectionProvider.class);
-<<<<<<< HEAD
-
-    // Contains NodeId-identified and HostAndPort-identified connections.
-    private final LoadingCache<ConnectionKey, RedisAsyncConnectionImpl<K, V>> connections;
-    private final boolean debugEnabled;
-    private final RedisAsyncConnectionImpl<K, V> writers[] = new RedisAsyncConnectionImpl[SlotHash.SLOT_COUNT];
-    private final RedisAsyncConnectionImpl<K, V> readers[][] = new RedisAsyncConnectionImpl[SlotHash.SLOT_COUNT][];
-    private final RedisClusterClient redisClusterClient;
-    private Partitions partitions;
-
-    private boolean autoFlushCommands = true;
-    private Object stateLock = new Object();
-    private ReadFrom readFrom;
-
-    public PooledClusterConnectionProvider(RedisClusterClient redisClusterClient, RedisChannelWriter<K, V> clusterWriter,
-            RedisCodec<K, V> redisCodec) {
-        this.redisClusterClient = redisClusterClient;
-        this.debugEnabled = logger.isDebugEnabled();
-        this.connections = CacheBuilder.newBuilder().build(
-                new ConnectionFactory<K, V>(redisClusterClient, redisCodec, clusterWriter));
-    }
-
-    @Override
-    public RedisAsyncConnectionImpl<K, V> getConnection(Intent intent, int slot) {
-        if (debugEnabled) {
-            logger.debug("getConnection(" + intent + ", " + slot + ")");
-        }
-
-        if (intent == Intent.READ && readFrom != null) {
-            return getReadConnection(slot);
-        }
-        return getWriteConnection(slot);
-    }
-
-    protected RedisAsyncConnectionImpl<K, V> getWriteConnection(int slot) {
-        RedisAsyncConnectionImpl<K, V> writer;// avoid races when reconfiguring partitions.
-        synchronized (stateLock) {
-            writer = writers[slot];
-        }
-
-        if (writer == null) {
-            RedisClusterNode partition = partitions.getPartitionBySlot(slot);
-            if (partition == null) {
-                throw new RedisException("Cannot determine a partition for slot " + slot + " (Partitions: " + partitions + ")");
-            }
-
-            try {
-                // Use always host and port for slot-oriented operations. We don't want to get reconnected on a different
-                // host because the nodeId can be handled by a different host.
-                RedisURI uri = partition.getUri();
-                ConnectionKey key = new ConnectionKey(Intent.WRITE, uri.getHost(), uri.getPort());
-                return writers[slot] = connections.get(key);
-            } catch (UncheckedExecutionException e) {
-                throw new RedisException(e.getCause());
-            } catch (Exception e) {
-                throw new RedisException(e);
-            }
-        }
-        return writer;
-    }
-
-    protected RedisAsyncConnectionImpl<K, V> getReadConnection(int slot) {
-        RedisAsyncConnectionImpl<K, V> readerCandidates[];// avoid races when reconfiguring partitions.
-        synchronized (stateLock) {
-            readerCandidates = readers[slot];
-        }
-
-        if (readerCandidates == null) {
-            RedisClusterNode master = partitions.getPartitionBySlot(slot);
-            if (master == null) {
-                throw new RedisException("Cannot determine a partition to read for slot " + slot + " (Partitions: "
-                        + partitions + ")");
-            }
-
-            final List<RedisNodeDescription> candidates = getReadCandidates(master);
-            List<RedisNodeDescription> selection = readFrom.select(new ReadFrom.Nodes() {
-                @Override
-                public List<RedisNodeDescription> getNodes() {
-                    return candidates;
-                }
-
-                @Override
-                public Iterator<RedisNodeDescription> iterator() {
-                    return candidates.iterator();
-                }
-            });
-
-            if (selection.isEmpty()) {
-                throw new RedisException("Cannot determine a partition to read for slot " + slot + " (Partitions: "
-                        + partitions + ") with setting " + readFrom);
-            }
-
-            readerCandidates = getReadFromConnections(selection);
-            readers[slot] = readerCandidates;
-        }
-
-        // try working connections at first
-        for (RedisAsyncConnectionImpl<K, V> readerCandidate : readerCandidates) {
-            if (!readerCandidate.isOpen()) {
-                continue;
-            }
-            return readerCandidate;
-        }
-
-        // fall-back to the first connection for same behavior as writing
-        return readerCandidates[0];
-    }
-
-    private RedisAsyncConnectionImpl<K, V>[] getReadFromConnections(List<RedisNodeDescription> selection) {
-        RedisAsyncConnectionImpl<K, V>[] readerCandidates;
-        try {
-            // Use always host and port for slot-oriented operations. We don't want to get reconnected on a different
-            // host because the nodeId can be handled by a different host.
-
-            readerCandidates = new RedisAsyncConnectionImpl[selection.size()];
-
-            for (int i = 0; i < selection.size(); i++) {
-                RedisNodeDescription redisClusterNode = selection.get(i);
-
-                RedisURI uri = redisClusterNode.getUri();
-                ConnectionKey key = new ConnectionKey(redisClusterNode.getRole() == RedisInstance.Role.MASTER ? Intent.WRITE
-                        : Intent.READ, uri.getHost(), uri.getPort());
-
-                readerCandidates[i] = connections.get(key);
-            }
-
-        } catch (UncheckedExecutionException e) {
-            throw new RedisException(e.getCause());
-        } catch (Exception e) {
-            throw new RedisException(e);
-        }
-        return readerCandidates;
-    }
-
-    private List<RedisNodeDescription> getReadCandidates(RedisClusterNode master) {
-        List<RedisNodeDescription> candidates = Lists.newArrayList();
-
-        for (RedisClusterNode partition : partitions) {
-            if (master.getNodeId().equals(partition.getNodeId()) || master.getNodeId().equals(partition.getSlaveOf())) {
-                candidates.add(partition);
-            }
-        }
-        return candidates;
-    }
-
-    @Override
-    public RedisAsyncConnectionImpl<K, V> getConnection(Intent intent, String nodeId) {
-        if (debugEnabled) {
-            logger.debug("getConnection(" + intent + ", " + nodeId + ")");
-        }
-
-        try {
-            ConnectionKey key = new ConnectionKey(intent, nodeId);
-            return connections.get(key);
-        } catch (Exception e) {
-=======
 
     // Contains NodeId-identified and HostAndPort-identified connections.
     private final LoadingCache<ConnectionKey, StatefulRedisConnection<K, V>> connections;
@@ -254,7 +73,6 @@
         } catch (UncheckedExecutionException | ExecutionException e) {
             throw new RedisException(e.getCause());
         } catch (RuntimeException e) {
->>>>>>> 215dbee2
             throw new RedisException(e);
         }
     }
@@ -376,11 +194,7 @@
 
     @Override
     @SuppressWarnings({ "unchecked", "hiding", "rawtypes" })
-<<<<<<< HEAD
-    public RedisAsyncConnectionImpl<K, V> getConnection(Intent intent, String host, int port) {
-=======
     public StatefulRedisConnection<K, V> getConnection(Intent intent, String host, int port) {
->>>>>>> 215dbee2
         try {
             if (debugEnabled) {
                 logger.debug("getConnection(" + intent + ", " + host + ", " + port + ")");
@@ -397,17 +211,11 @@
 
             ConnectionKey key = new ConnectionKey(intent, host, port);
             return connections.get(key);
-<<<<<<< HEAD
-        } catch (UncheckedExecutionException e) {
-            throw new RedisException(e.getCause());
-        } catch (Exception e) {
-=======
         } catch (RedisException e) {
             throw e;
         } catch (UncheckedExecutionException | ExecutionException e) {
             throw new RedisException(e.getCause());
         } catch (RuntimeException e) {
->>>>>>> 215dbee2
             throw new RedisException(e);
         }
     }
@@ -424,17 +232,10 @@
 
     @Override
     public void close() {
-<<<<<<< HEAD
-        ImmutableMap<ConnectionKey, RedisAsyncConnectionImpl<K, V>> copy = ImmutableMap.copyOf(this.connections.asMap());
-        this.connections.invalidateAll();
-        resetFastConnectionCache();
-        for (RedisAsyncConnectionImpl<K, V> kvRedisAsyncConnection : copy.values()) {
-=======
         ImmutableMap<ConnectionKey, StatefulRedisConnection<K, V>> copy = ImmutableMap.copyOf(this.connections.asMap());
         this.connections.invalidateAll();
         resetFastConnectionCache();
         for (StatefulRedisConnection<K, V> kvRedisAsyncConnection : copy.values()) {
->>>>>>> 215dbee2
             if (kvRedisAsyncConnection.isOpen()) {
                 kvRedisAsyncConnection.close();
             }
@@ -443,14 +244,7 @@
 
     @Override
     public void reset() {
-<<<<<<< HEAD
-        ImmutableMap<ConnectionKey, RedisAsyncConnectionImpl<K, V>> copy = ImmutableMap.copyOf(this.connections.asMap());
-        for (RedisAsyncConnectionImpl<K, V> kvRedisAsyncConnection : copy.values()) {
-            kvRedisAsyncConnection.reset();
-        }
-=======
         allConnections().forEach(StatefulRedisConnection::reset);
->>>>>>> 215dbee2
     }
 
     /**
@@ -470,18 +264,12 @@
         Set<ConnectionKey> staleConnections = getStaleConnectionKeys();
 
         for (ConnectionKey key : staleConnections) {
-<<<<<<< HEAD
-            RedisAsyncConnectionImpl<K, V> connection = connections.getIfPresent(key);
-            if (connection.getChannelWriter() instanceof ClusterNodeCommandHandler) {
-                ClusterNodeCommandHandler<?, ?> clusterNodeCommandHandler = (ClusterNodeCommandHandler<?, ?>) connection
-=======
             StatefulRedisConnection<K, V> connection = connections.getIfPresent(key);
 
             RedisChannelHandler<K, V> redisChannelHandler = (RedisChannelHandler<K, V>) connection;
 
             if (redisChannelHandler.getChannelWriter() instanceof ClusterNodeCommandHandler) {
                 ClusterNodeCommandHandler<?, ?> clusterNodeCommandHandler = (ClusterNodeCommandHandler<?, ?>) redisChannelHandler
->>>>>>> 215dbee2
                         .getChannelWriter();
                 clusterNodeCommandHandler.prepareClose();
             }
@@ -504,11 +292,7 @@
         Set<ConnectionKey> stale = getStaleConnectionKeys();
 
         for (ConnectionKey connectionKey : stale) {
-<<<<<<< HEAD
-            RedisAsyncConnectionImpl<K, V> connection = connections.getIfPresent(connectionKey);
-=======
             StatefulRedisConnection<K, V> connection = connections.getIfPresent(connectionKey);
->>>>>>> 215dbee2
             if (connection != null) {
                 connections.invalidate(connectionKey);
                 connection.close();
@@ -524,11 +308,7 @@
      * @return Set of {@link ConnectionKey}s
      */
     private Set<ConnectionKey> getStaleConnectionKeys() {
-<<<<<<< HEAD
-        Map<ConnectionKey, RedisAsyncConnectionImpl<K, V>> map = Maps.newHashMap(connections.asMap());
-=======
         Map<ConnectionKey, StatefulRedisConnection<K, V>> map = Maps.newHashMap(connections.asMap());
->>>>>>> 215dbee2
         Set<ConnectionKey> stale = Sets.newHashSet();
 
         for (ConnectionKey connectionKey : map.keySet()) {
@@ -555,12 +335,6 @@
     public void setAutoFlushCommands(boolean autoFlush) {
         synchronized (stateLock) {
             this.autoFlushCommands = autoFlush;
-<<<<<<< HEAD
-        }
-        for (RedisAsyncConnectionImpl<K, V> connection : connections.asMap().values()) {
-            connection.getChannelWriter().setAutoFlushCommands(autoFlush);
-        }
-=======
         }
 
         allConnections().forEach(connection -> connection.setAutoFlushCommands(autoFlush));
@@ -568,18 +342,11 @@
 
     protected Collection<StatefulRedisConnection<K, V>> allConnections() {
         return ImmutableList.copyOf(connections.asMap().values());
->>>>>>> 215dbee2
     }
 
     @Override
     public void flushCommands() {
-<<<<<<< HEAD
-        for (RedisAsyncConnectionImpl<K, V> connection : connections.asMap().values()) {
-            connection.getChannelWriter().flushCommands();
-        }
-=======
         allConnections().forEach(StatefulConnection::flushCommands);
->>>>>>> 215dbee2
     }
 
     @Override
@@ -623,24 +390,11 @@
     }
 
     private Supplier<SocketAddress> getSocketAddressSupplier(final ConnectionKey connectionKey) {
-<<<<<<< HEAD
-        return new Supplier<SocketAddress>() {
-            @Override
-            public SocketAddress get() {
-
-                if (connectionKey.nodeId != null) {
-                    return getSocketAddress(connectionKey.nodeId);
-                }
-                return new InetSocketAddress(connectionKey.host, connectionKey.port);
-            }
-
-=======
         return () -> {
             if (connectionKey.nodeId != null) {
                 return getSocketAddress(connectionKey.nodeId);
             }
             return new InetSocketAddress(connectionKey.host, connectionKey.port);
->>>>>>> 215dbee2
         };
     }
 
@@ -709,11 +463,7 @@
                 || redisClusterClient.getClusterClientOptions().isValidateClusterNodeMembership();
     }
 
-<<<<<<< HEAD
-    private class ConnectionFactory<K, V> extends CacheLoader<ConnectionKey, RedisAsyncConnectionImpl<K, V>> {
-=======
     private class ConnectionFactory<K, V> extends CacheLoader<ConnectionKey, StatefulRedisConnection<K, V>> {
->>>>>>> 215dbee2
 
         private final RedisClusterClient redisClusterClient;
         private final RedisCodec<K, V> redisCodec;
@@ -727,26 +477,16 @@
         }
 
         @Override
-<<<<<<< HEAD
-        public RedisAsyncConnectionImpl<K, V> load(ConnectionKey key) throws Exception {
-
-            RedisAsyncConnectionImpl<K, V> connection = null;
-=======
         public StatefulRedisConnection<K, V> load(ConnectionKey key) throws Exception {
 
             StatefulRedisConnection<K, V> connection = null;
->>>>>>> 215dbee2
             if (key.nodeId != null) {
                 if (partitions.getPartitionByNodeId(key.nodeId) == null) {
                     throw invalidConnectionPoint("node id " + key.nodeId);
                 }
 
                 // NodeId connections do not provide command recovery due to cluster reconfiguration
-<<<<<<< HEAD
-                connection = redisClusterClient.connectNode(redisCodec, key.nodeId, null, getSocketAddressSupplier(key));
-=======
                 connection = redisClusterClient.connectToNode(redisCodec, key.nodeId, null, getSocketAddressSupplier(key));
->>>>>>> 215dbee2
             }
 
             if (key.host != null) {
@@ -757,28 +497,12 @@
                     }
                 }
 
-<<<<<<< HEAD
-                // Host and port connections do not provide command recovery due to cluster reconfiguration
-                connection = redisClusterClient.connectNode(redisCodec, key.host + ":" + key.port, clusterWriter,
-=======
                 // Host and port connections do provide command recovery due to cluster reconfiguration
                 connection = redisClusterClient.connectToNode(redisCodec, key.host + ":" + key.port, clusterWriter,
->>>>>>> 215dbee2
                         getSocketAddressSupplier(key));
             }
 
             if (key.intent == Intent.READ) {
-<<<<<<< HEAD
-                connection.readOnly();
-            }
-
-            synchronized (stateLock) {
-                connection.getChannelWriter().setAutoFlushCommands(autoFlushCommands);
-            }
-            return connection;
-        }
-
-=======
                 connection.sync().readOnly();
             }
 
@@ -788,6 +512,5 @@
 
             return connection;
         }
->>>>>>> 215dbee2
     }
 }