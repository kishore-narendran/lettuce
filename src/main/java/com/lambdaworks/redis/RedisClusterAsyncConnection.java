--- conflicted
+++ resolved
@@ -19,13 +19,6 @@
         RedisStringsAsyncConnection<K, V>, RedisListsAsyncConnection<K, V>, RedisSetsAsyncConnection<K, V>,
         RedisSortedSetsAsyncConnection<K, V>, RedisScriptingAsyncConnection<K, V>, RedisServerAsyncConnection<K, V>,
         RedisHLLAsyncConnection<K, V>, RedisGeoAsyncConnection<K, V>, BaseRedisAsyncConnection<K, V> {
-<<<<<<< HEAD
-
-    /**
-     * Close the connection. The connection will become not usable anymore as soon as this method was called.
-     */
-    void close();
-=======
 
     /**
      * Set the default timeout for operations.
@@ -42,7 +35,6 @@
      * @return String simple-string-reply
      */
     String auth(String password);
->>>>>>> 215dbee2
 
     /**
      * Meet another cluster node to include the node into the cluster. The command starts the cluster handshake and returns with
@@ -142,12 +134,8 @@
      * {@link com.lambdaworks.redis.cluster.models.partitions.ClusterPartitionParser#parse}
      *
      * @param nodeId node id of the master node
-<<<<<<< HEAD
-     * @return List&lt;String&gt; array-reply list of slaves. The command returns data in the same format as {@link #clusterNodes()} but one line per slave.
-=======
      * @return List&lt;String&gt; array-reply list of slaves. The command returns data in the same format as
      *         {@link #clusterNodes()} but one line per slave.
->>>>>>> 215dbee2
      */
     RedisFuture<List<String>> clusterSlaves(String nodeId);
 
@@ -194,7 +182,6 @@
      * @return String simple-string-reply: {@code OK} or an error if the operation fails.
      */
     RedisFuture<String> clusterSaveconfig();
-<<<<<<< HEAD
 
     /**
      * This command sets a specific config epoch in a fresh node. It only works when:
@@ -209,22 +196,6 @@
     RedisFuture<String> clusterSetConfigEpoch(long configEpoch);
 
     /**
-=======
-
-    /**
-     * This command sets a specific config epoch in a fresh node. It only works when:
-     * <ul>
-     * <li>The nodes table of the node is empty.</li>
-     * <li>The node current config epoch is zero.</li>
-     * </ul>
-     *
-     * @param configEpoch the config epoch
-     * @return String simple-string-reply: {@code OK} or an error if the operation fails.
-     */
-    RedisFuture<String> clusterSetConfigEpoch(long configEpoch);
-
-    /**
->>>>>>> 215dbee2
      * Get array of cluster slots to node mappings.
      *
      * @return RedisFuture&lt;List&lt;Object&gt;&gt; array-reply nested list of slot ranges with IP/Port mappings.
@@ -232,13 +203,7 @@
     RedisFuture<List<Object>> clusterSlots();
 
     /**
-<<<<<<< HEAD
-     * The asking command is required after a {@code -ASK} redirection. The client should issue {@code ASKING} before to actually send the
-     * command to the target instance. See the Redis Cluster specification for more information.
-     * 
-=======
-     *
->>>>>>> 215dbee2
+     *
      * @return String simple-string-reply
      */
     RedisFuture<String> asking();
